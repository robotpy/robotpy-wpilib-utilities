import contextlib
import inspect
import logging
import sys
import types
import typing

from typing import Any, Callable, Dict, List, Tuple

import hal
import wpilib

from networktables import NetworkTables, NetworkTableEntry

# from wpilib.shuffleboard import Shuffleboard

from robotpy_ext.autonomous import AutonomousModeSelector
from robotpy_ext.misc import NotifierDelay
from robotpy_ext.misc.simple_watchdog import SimpleWatchdog

from .inject import get_injection_requests, find_injections
from .magic_tunable import setup_tunables, tunable, collect_feedbacks
from .magic_reset import collect_resets

__all__ = ["MagicRobot"]


class MagicInjectError(ValueError):
    pass


class MagicRobot(wpilib.RobotBase):
    """
    Robots that use the MagicBot framework should use this as their
    base robot class. If you use this as your base, you must
    implement the following methods:

    - :meth:`createObjects`
    - :meth:`teleopPeriodic`

    MagicRobot uses the :class:`.AutonomousModeSelector` to allow you
    to define multiple autonomous modes and to select one of them via
    the SmartDashboard/Shuffleboard.

    MagicRobot will set the following NetworkTables variables
    automatically:

    - ``/robot/mode``: one of 'disabled', 'auto', 'teleop', or 'test'
    - ``/robot/is_simulation``: True/False
    - ``/robot/is_ds_attached``: True/False

    """

    #: Amount of time each loop takes (default is 20ms)
    control_loop_wait_time = 0.020

    #: Error report interval: when an FMS is attached, how often should
    #: uncaught exceptions be reported?
    error_report_interval = 0.5

    #: A Python logging object that you can use to send messages to the log.
    #: It is recommended to use this instead of print statements.
    logger = logging.getLogger("robot")

    #: If True, teleopPeriodic will be called in autonomous mode
    use_teleop_in_autonomous = False

    def __init__(self) -> None:
        super().__init__()

        self._exclude_from_injection = ["logger"]

        self.__last_error_report = -10

        self._components: List[Tuple[str, Any]] = []
        self._feedbacks: List[Tuple[Callable[[], Any], NetworkTableEntry]] = []
        self._reset_components: List[Tuple[Dict[str, Any], Any]] = []

        self.__done = False

    def _simulationInit(self):
        pass

    def _simulationPeriodic(self):
        pass

    def robotInit(self):
        """
        .. warning:: Internal API, don't override; use :meth:`createObjects` instead
        """

        # Create the user's objects and stuff here
        self.createObjects()

        # Load autonomous modes
        self._automodes = AutonomousModeSelector("autonomous")

        # Next, create the robot components and wire them together
        self._create_components()

        self.__nt = NetworkTables.getTable("/robot")

        self.__nt_put_is_ds_attached = self.__nt.getEntry("is_ds_attached").setBoolean
        self.__nt_put_mode = self.__nt.getEntry("mode").setString

        self.__nt.putBoolean("is_simulation", self.isSimulation())
        self.__nt_put_is_ds_attached(self.ds.isDSAttached())

        # cache these
        self.__sd_update = wpilib.SmartDashboard.updateValues
        self.__lv_update = wpilib.LiveWindow.getInstance().updateValues
        # self.__sf_update = Shuffleboard.update

        self.watchdog = SimpleWatchdog(self.control_loop_wait_time)

        self.__periodics = [(self.robotPeriodic, "robotPeriodic()")]

        if self.isSimulation():
            self._simulationInit()
            self.__periodics.append((self._simulationPeriodic, "simulationPeriodic()"))

    def createObjects(self) -> None:
        """
        You should override this and initialize all of your wpilib
        objects here (and not in your components, for example). This
        serves two purposes:

        - It puts all of your motor/sensor initialization in the same
          place, so that if you need to change a port/pin number it
          makes it really easy to find it. Additionally, if you want
          to create a simplified robot program to test a specific
          thing, it makes it really easy to copy/paste it elsewhere

        - It allows you to use the magic injection mechanism to share
          variables between components

        .. note:: Do not access your magic components in this function,
                  as their instances have not been created yet. Do not
                  create them either.
        """
        raise NotImplementedError

    def autonomousInit(self) -> None:
        """Initialization code for autonomous mode may go here.

        Users may override this method for initialization code which
        will be called each time the robot enters autonomous mode,
        regardless of the selected autonomous mode.

        This can be useful for code that must be run at the beginning of a match.

        .. note::

           This method is called after every component's ``on_enable`` method,
           but before the selected autonomous mode's ``on_enable`` method.
        """
        pass

    def teleopInit(self) -> None:
        """
        Initialization code for teleop control code may go here.

        Users may override this method for initialization code which will be
        called each time the robot enters teleop mode.

        .. note:: The ``on_enable`` functions of all components are called
                  before this function is called.
        """
        pass

    def teleopPeriodic(self):
        """
        Periodic code for teleop mode should go here.

        Users should override this method for code which will be called
        periodically at a regular rate while the robot is in teleop mode.

        This code executes before the ``execute`` functions of all
        components are called.

        .. note:: If you want this function to be called in autonomous
                  mode, set ``use_teleop_in_autonomous`` to True in your
                  robot class.
        """
        func = self.teleopPeriodic.__func__
        if not hasattr(func, "firstRun"):
            self.logger.warning(
                "Default MagicRobot.teleopPeriodic() method... Override me!"
            )
            func.firstRun = False

    def disabledInit(self) -> None:
        """
        Initialization code for disabled mode may go here.

        Users may override this method for initialization code which will be
        called each time the robot enters disabled mode.

        .. note:: The ``on_disable`` functions of all components are called
                  before this function is called.
        """
        pass

    def disabledPeriodic(self):
        """
        Periodic code for disabled mode should go here.

        Users should override this method for code which will be called
        periodically at a regular rate while the robot is in disabled mode.

        This code executes before the ``execute`` functions of all
        components are called.
        """
        func = self.disabledPeriodic.__func__
        if not hasattr(func, "firstRun"):
            self.logger.warning(
                "Default MagicRobot.disabledPeriodic() method... Override me!"
            )
            func.firstRun = False

    def testInit(self) -> None:
        """Initialization code for test mode should go here.

        Users should override this method for initialization code which will be
        called each time the robot enters disabled mode.
        """
        pass

    def testPeriodic(self) -> None:
        """Periodic code for test mode should go here."""
        pass

    def robotPeriodic(self) -> None:
        """
        Periodic code for all modes should go here.

        Users must override this method to utilize it
        but it is not required.

        This function gets called last in each mode.
        You may use it for any code you need to run
        during all modes of the robot (e.g NetworkTables updates)

        The default implementation will update
        SmartDashboard, LiveWindow and Shuffleboard.
        """
        watchdog = self.watchdog
        self.__sd_update()
        watchdog.addEpoch("SmartDashboard")
        self.__lv_update()
        watchdog.addEpoch("LiveWindow")
        # self.__sf_update()
        # watchdog.addEpoch("Shuffleboard")

    def onException(self, forceReport: bool = False) -> None:
        """
        This function must *only* be called when an unexpected exception
        has occurred that would otherwise crash the robot code. Use this
        inside your :meth:`operatorActions` function.

        If the FMS is attached (eg, during a real competition match),
        this function will return without raising an error. However,
        it will try to report one-off errors to the Driver Station so
        that it will be recorded in the Driver Station Log Viewer.
        Repeated errors may not get logged.

        Example usage::

            def teleopPeriodic(self):
                try:
                    if self.joystick.getTrigger():
                        self.shooter.shoot()
                except:
                    self.onException()

                try:
                    if self.joystick.getRawButton(2):
                        self.ball_intake.run()
                except:
                    self.onException()

                # and so on...

        :param forceReport: Always report the exception to the DS. Don't
                            set this to True
        """
        # If the FMS is not attached, crash the robot program
        if not self.ds.isFMSAttached():
            raise

        # Otherwise, if the FMS is attached then try to report the error via
        # the driver station console. Maybe.
        now = wpilib.Timer.getFPGATimestamp()

        try:
            if (
                forceReport
                or (now - self.__last_error_report) > self.error_report_interval
            ):
                wpilib.DriverStation.reportError("Unexpected exception", True)
        except:
            pass  # ok, can't do anything here

        self.__last_error_report = now

    @contextlib.contextmanager
    def consumeExceptions(self, forceReport: bool = False):
        """
        This returns a context manager which will consume any uncaught
        exceptions that might otherwise crash the robot.

        Example usage::

            def teleopPeriodic(self):
                with self.consumeExceptions():
                    if self.joystick.getTrigger():
                        self.shooter.shoot()

                with self.consumeExceptions():
                    if self.joystick.getRawButton(2):
                        self.ball_intake.run()

                # and so on...

        :param forceReport: Always report the exception to the DS. Don't
                            set this to True

        .. seealso:: :meth:`onException` for more details
        """
        try:
            yield
        except:
            self.onException(forceReport=forceReport)

    #
    # Internal API
    #

    def startCompetition(self) -> None:
        """
        This runs the mode-switching loop.

        .. warning:: Internal API, don't override
        """

        # TODO: usage reporting?
        self.robotInit()

        # Tell the DS the robot is ready to be enabled
        hal.observeUserProgramStarting()

        while not self.__done:
            isEnabled, isAutonomous, isTest = self.getControlState()

            if not isEnabled:
                self._disabled()
            elif isAutonomous:
                self.autonomous()
            elif isTest:
                self._test()
            else:
                self._operatorControl()

    def endCompetition(self) -> None:
        self.__done = True

    def autonomous(self) -> None:
        """
        MagicRobot will do The Right Thing and automatically load all
        autonomous mode routines defined in the autonomous folder.

        .. warning:: Internal API, don't override
        """

        self.__nt_put_mode("auto")
        self.__nt_put_is_ds_attached(self.ds.isDSAttached())

        self._on_mode_enable_components()

        try:
            self.autonomousInit()
        except:
            self.onException(forceReport=True)

<<<<<<< HEAD
        auto_functions: Tuple[Callable[[], None], ...] = (
=======
        auto_functions = (
>>>>>>> cb2874dc
            self._execute_components,
            self._update_feedback,
        ) + tuple(p[0] for p in self.__periodics)

        if self.use_teleop_in_autonomous:
            auto_functions = (self.teleopPeriodic,) + auto_functions

        self._automodes.run(
            self.control_loop_wait_time,
            auto_functions,
            self.onException,
            watchdog=self.watchdog,
        )

        self._on_mode_disable_components()

    def _disabled(self) -> None:
        """
        This function is called in disabled mode. You should not
        override this function; rather, you should override the
        :meth:`disabledPeriodic` function instead.

        .. warning:: Internal API, don't override
        """
        watchdog = self.watchdog
        watchdog.reset()

        self.__nt_put_mode("disabled")
        ds_attached = None

        self._on_mode_disable_components()
        try:
            self.disabledInit()
        except:
            self.onException(forceReport=True)
        watchdog.addEpoch("disabledInit()")

        with NotifierDelay(self.control_loop_wait_time) as delay:
            while not self.__done and self.isDisabled():
                if ds_attached != self.ds.isDSAttached():
                    ds_attached = not ds_attached
                    self.__nt_put_is_ds_attached(ds_attached)

                hal.observeUserProgramDisabled()
                try:
                    self.disabledPeriodic()
                except:
                    self.onException()
                watchdog.addEpoch("disabledPeriodic()")

                self._update_feedback()
                for periodic, name in self.__periodics:
                    periodic()
                    watchdog.addEpoch(name)
                # watchdog.disable()

                watchdog.printIfExpired()

                delay.wait()
                watchdog.reset()

    def _operatorControl(self) -> None:
        """
        This function is called in teleoperated mode. You should not
        override this function; rather, you should override the
        :meth:`teleopPeriodics` function instead.

        .. warning:: Internal API, don't override
        """
        watchdog = self.watchdog
        watchdog.reset()

        self.__nt_put_mode("teleop")
        # don't need to update this during teleop -- presumably will switch
        # modes when ds is no longer attached
        self.__nt_put_is_ds_attached(self.ds.isDSAttached())

        # initialize things
        self._on_mode_enable_components()

        try:
            self.teleopInit()
        except:
            self.onException(forceReport=True)
        watchdog.addEpoch("teleopInit()")

        observe = hal.observeUserProgramTeleop

        with NotifierDelay(self.control_loop_wait_time) as delay:
            while not self.__done and self.isOperatorControlEnabled():
                observe()
                try:
                    self.teleopPeriodic()
                except:
                    self.onException()
                watchdog.addEpoch("teleopPeriodic()")

                self._execute_components()

                self._update_feedback()
                for periodic, name in self.__periodics:
                    periodic()
                    watchdog.addEpoch(name)
                # watchdog.disable()

                watchdog.printIfExpired()

                delay.wait()
                watchdog.reset()

        self._on_mode_disable_components()

    def _test(self) -> None:
        """Called when the robot is in test mode"""
        watchdog = self.watchdog
        watchdog.reset()

        self.__nt_put_mode("test")
        self.__nt_put_is_ds_attached(self.ds.isDSAttached())

        lw = wpilib.LiveWindow.getInstance()
        lw.setEnabled(True)
        # Shuffleboard.enableActuatorWidgets()

        try:
            self.testInit()
        except:
            self.onException(forceReport=True)
        watchdog.addEpoch("testInit()")

        with NotifierDelay(self.control_loop_wait_time) as delay:
            while not self.__done and self.isTest() and self.isEnabled():
                hal.observeUserProgramTest()
                try:
                    self.testPeriodic()
                except:
                    self.onException()
                watchdog.addEpoch("testPeriodic()")

                self._update_feedback()
                for periodic, name in self.__periodics:
                    periodic()
                    watchdog.addEpoch(name)
                # watchdog.disable()

                watchdog.printIfExpired()

                delay.wait()
                watchdog.reset()

        lw.setEnabled(False)
        # Shuffleboard.disableActuatorWidgets()

    def _on_mode_enable_components(self):
        # initialize things
        for _, component in self._components:
            on_enable = getattr(component, "on_enable", None)
            if on_enable is not None:
                try:
                    on_enable()
                except:
                    self.onException(forceReport=True)

    def _on_mode_disable_components(self):
        # deinitialize things
        for _, component in self._components:
            on_disable = getattr(component, "on_disable", None)
            if on_disable is not None:
                try:
                    on_disable()
                except:
                    self.onException(forceReport=True)

    def _create_components(self):

        #
        # TODO: Will need to inject into any autonomous mode component
        #       too, as they're a bit different
        #

        # TODO: Will need to order state machine components before
        #       other components just in case

        components = []

        self.logger.info("Creating magic components")

        # Identify all of the types, and create them
        cls = type(self)

        # - Iterate over class variables with type annotations
        # .. this hack is necessary for pybind11 based modules
        sys.modules["pybind11_builtins"] = types.SimpleNamespace()

        for m, ctyp in typing.get_type_hints(cls).items():
            # Ignore private variables
            if m.startswith("_"):
                continue

            # If the variable has been set, skip it
            if hasattr(self, m):
                continue

            # If the type is not actually a type, give a meaningful error
            if not isinstance(ctyp, type):
                raise TypeError(
                    "%s has a non-type annotation on %s (%r); lone non-injection variable annotations are disallowed, did you want to assign a static variable?"
                    % (cls.__name__, m, ctyp)
                )

            component = self._create_component(m, ctyp)

            # Store for later
            components.append((m, component))

        self._injectables = self._collect_injectables()

        # For each new component, perform magic injection
        for cname, component in components:
            setup_tunables(component, cname, "components")
            self._setup_vars(cname, component)
            self._setup_reset_vars(component)

        # Do it for autonomous modes too
        for mode in self._automodes.modes.values():
            mode.logger = logging.getLogger(mode.MODE_NAME)
            setup_tunables(mode, mode.MODE_NAME, "autonomous")
            self._setup_vars(mode.MODE_NAME, mode)

        # And for self too
        setup_tunables(self, "robot", None)
        self._feedbacks += collect_feedbacks(self, "robot", None)

        # Call setup functions for components
        for cname, component in components:
            setup = getattr(component, "setup", None)
            if setup is not None:
                setup()
            # ... and grab all the feedback methods
            self._feedbacks += collect_feedbacks(component, cname, "components")

        # Call setup functions for autonomous modes
        for mode in self._automodes.modes.values():
            if hasattr(mode, "setup"):
                mode.setup()

        self._components = components

    def _collect_injectables(self) -> Dict[str, Any]:
        injectables = {}
        cls = type(self)

        for n in dir(self):
            if (
                n.startswith("_")
                or n in self._exclude_from_injection
                or isinstance(getattr(cls, n, None), (property, tunable))
            ):
                continue

            o = getattr(self, n)

            # Don't inject methods
            # TODO: This could actually be a cool capability..
            if inspect.ismethod(o):
                continue

            injectables[n] = o

        return injectables

    def _create_component(self, name: str, ctyp: type):
        # Create instance, set it on self
        component = ctyp()
        setattr(self, name, component)

        # Ensure that mandatory methods are there
        if not callable(getattr(component, "execute", None)):
            raise ValueError(
                "Component %s (%r) must have a method named 'execute'"
                % (name, component)
            )

        # Automatically inject a logger object
        component.logger = logging.getLogger(name)

        self.logger.info("-> %s (class: %s)", name, ctyp.__name__)

        return component

    def _setup_vars(self, cname: str, component) -> None:
        self.logger.debug("Injecting magic variables into %s", cname)

        type_hints = typing.get_type_hints(type(component))
        requests = get_injection_requests(type_hints, cname, component)
        injections = find_injections(requests, self._injectables, cname)
        component.__dict__.update(injections)

    def _setup_reset_vars(self, component) -> None:
        reset_dict = collect_resets(type(component))

        if reset_dict:
            component.__dict__.update(reset_dict)
            self._reset_components.append((reset_dict, component))

    def _update_feedback(self) -> None:
        for method, entry in self._feedbacks:
            try:
                value = method()
            except:
                self.onException()
                continue
            entry.setValue(value)
        self.watchdog.addEpoch("@magicbot.feedback")

    def _execute_components(self) -> None:
        for name, component in self._components:
            try:
                component.execute()
            except:
                self.onException()
            self.watchdog.addEpoch(name)

        for reset_dict, component in self._reset_components:
            component.__dict__.update(reset_dict)<|MERGE_RESOLUTION|>--- conflicted
+++ resolved
@@ -382,11 +382,7 @@
         except:
             self.onException(forceReport=True)
 
-<<<<<<< HEAD
         auto_functions: Tuple[Callable[[], None], ...] = (
-=======
-        auto_functions = (
->>>>>>> cb2874dc
             self._execute_components,
             self._update_feedback,
         ) + tuple(p[0] for p in self.__periodics)
